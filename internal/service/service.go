// Package service is a pgSCV service helper
package service

import (
	"fmt"
	"regexp"
	"strings"
	"sync"
	"time"

	"github.com/cherts/pgscv/internal/collector"
	"github.com/cherts/pgscv/internal/http"
	"github.com/cherts/pgscv/internal/log"
	"github.com/cherts/pgscv/internal/model"
	"github.com/cherts/pgscv/internal/store"
	"github.com/jackc/pgx/v4"
	"github.com/prometheus/client_golang/prometheus"
)

// Service struct describes service - the target from which should be collected metrics.
type Service struct {
	// Service identifier is unique key across all monitored services and used to distinguish services of the same type
	// running on the single host (two Postgres services running on the same host but listening on different ports).
	// Hence not to mix their metrics the ServiceID is introduced and attached to metrics as "sid" label:
	// metric_xact_commits{database="test", sid="postgres:5432"} -- metric from the first postgres running on 5432 port
	// metric_xact_commits{database="test", sid="postgres:5433"} -- metric from the second postgres running on 5433 port
	ServiceID string
	// Connection settings required for connecting to the service.
	ConnSettings ConnSetting
	// Prometheus-based metrics collector associated with the service. Each 'service' has its own dedicated collector instance
	// which implements a service-specific set of metric collectors.
	Collector   Collector
	ConstLabels *map[string]string
}

const system0ServiceID = "system:0"

// Config defines service's configuration.
type Config struct {
	RuntimeMode   int
	NoTrackMode   bool
	ConnDefaults  map[string]string `yaml:"defaults"` // Defaults
	ConnsSettings ConnsSettings
	// DatabasesRE defines regexp with databases from which builtin metrics should be collected.
	DatabasesRE        *regexp.Regexp
	DisabledCollectors []string
	// CollectorsSettings defines all collector settings propagated from main YAML configuration.
	CollectorsSettings model.CollectorsSettings
	CollectTopTable    int
	CollectTopIndex    int
	CollectTopQuery    int
	SkipConnErrorMode  bool
	ConstLabels        *map[string]*map[string]string
	ConnTimeout        int // in seconds
}

// Collector is an interface for prometheus.Collector.
type Collector interface {
	Describe(chan<- *prometheus.Desc)
	Collect(chan<- prometheus.Metric)
}

// Repository is the repository with services.
type Repository struct {
	sync.RWMutex                    // protect concurrent access
	Services     map[string]Service // service repo store
	Registries   map[string]*prometheus.Registry
}

// NewRepository creates new services repository.
func NewRepository() *Repository {
	return &Repository{
		Services:   make(map[string]Service),
		Registries: make(map[string]*prometheus.Registry),
	}
}

/* Public wrapper-methods of Repository */

// AddServicesFromConfig is a public wrapper on AddServicesFromConfig method.
func (repo *Repository) AddServicesFromConfig(config Config) {
	repo.addServicesFromConfig(config)
}

// SetupServices is a public wrapper on SetupServices method.
func (repo *Repository) SetupServices(config Config) error {
	return repo.setupServices(config)
}

/* Private methods of Repository */

// addService adds service to the repo.
func (repo *Repository) addService(s Service) {
	repo.Lock()
	repo.Services[s.ServiceID] = s
	repo.Unlock()
}

func (repo *Repository) addRegistry(serviceID string, r *prometheus.Registry) {
	repo.Lock()
	repo.Registries[serviceID] = r
	repo.Unlock()
}

// GetRegistry returns registry with specified serviceID
func (repo *Repository) GetRegistry(serviceID string) *prometheus.Registry {
	repo.RLock()
	r, ok := repo.Registries[serviceID]
	repo.RUnlock()
	if !ok {
		return nil
	}
	return r
}

// getService returns the service from repo with specified ID.
func (repo *Repository) getService(id string) Service {
	repo.RLock()
	s := repo.Services[id]
	repo.RUnlock()
	return s
}

// RemoveService remove service from repo and unregister prometheus collector
func (repo *Repository) RemoveService(id string) {
	repo.Lock()
	defer repo.Unlock()
	if s, ok := repo.Services[id]; ok {
		if s.Collector != nil {
			prometheus.Unregister(s.Collector)
		}
		delete(repo.Services, id)
	}
}

// totalServices returns the number of services registered in the repo.
func (repo *Repository) totalServices() int {
	repo.RLock()
	var size = len(repo.Services)
	repo.RUnlock()
	return size
}

// GetServiceIDs returns slice of services' IDs in the repo.
func (repo *Repository) GetServiceIDs() []string {
	var serviceIDs = make([]string, 0, repo.totalServices())
	repo.RLock()
	for i := range repo.Services {
		serviceIDs = append(serviceIDs, i)
	}
	repo.RUnlock()
	return serviceIDs
}

func (repo *Repository) serviceExists(serviceID string) bool {
	for _, id := range repo.getServiceIDs() {
		if id == serviceID {
			return true
		}
	}
	return false
}

// addServicesFromConfig reads info about services from the config file and fulfill the repo.
func (repo *Repository) addServicesFromConfig(config Config) {
	log.Debug("config: add services from configuration")

	if !repo.serviceExists(system0ServiceID) {
		// Always add system service.
		repo.addService(Service{ServiceID: system0ServiceID, ConnSettings: ConnSetting{ServiceType: model.ServiceTypeSystem}})
		log.Infof("registered new service [%s]", system0ServiceID)
	}

	// Sanity check, but basically should be always passed.
	if config.ConnsSettings == nil {
		log.Warn("connection settings for service are not defined, do nothing")
		return
	}

	wg := sync.WaitGroup{}
	wg.Add(len(config.ConnsSettings))
	// Check all passed connection settings and try to connect using them. Create a 'Service' instance
	// in the repo.
	for k, cs := range config.ConnsSettings {
<<<<<<< HEAD
		go func() {
			defer wg.Done()
			var msg string

			if cs.ServiceType == model.ServiceTypePatroni {
				err := attemptRequest(cs.BaseURL)
				if err != nil {
					log.Warnf("%s: %s, skip", cs.BaseURL, err)
					return
				}

				msg = fmt.Sprintf("service [%s] available through: %s", k, cs.BaseURL)
			} else {
				// each ConnSetting struct is used for
				//   1) doing connection;
				//   2) getting connection properties to define service-specific parameters.
				pgconfig, err := pgx.ParseConfig(cs.Conninfo)
				if err != nil {
					log.Warnf("%s: %s, skip", cs.Conninfo, err)
					return
				}
				if config.ConnTimeout > 0 {
					pgconfig.ConnectTimeout = time.Duration(config.ConnTimeout) * time.Second
				}
=======
		var msg string

		if cs.ServiceType == model.ServiceTypePatroni {
			err := attemptRequest(cs.BaseURL)
			if err != nil {
				log.Warnf("%s: %s, skip", cs.BaseURL, err)
				continue
			}
			msg = fmt.Sprintf("service [%s] available through: %s", k, cs.BaseURL)
		} else {
			// each ConnSetting struct is used for
			//   1) doing connection;
			//   2) getting connection properties to define service-specific parameters.
			pgconfig, err := pgx.ParseConfig(cs.Conninfo)
			if err != nil {
				log.Warnf("%s: %s, skip", cs.Conninfo, err)
				continue
			}
>>>>>>> ba9fea6c

				// Check connection using created *ConnConfig, go next if connection failed.
				db, err := store.NewWithConfig(pgconfig)
				if err != nil {
					if config.SkipConnErrorMode {
						log.Warnf("%s@%s:%d/%s: %s", pgconfig.User, pgconfig.Host, pgconfig.Port, pgconfig.Database, err)
					} else {
						log.Warnf("%s@%s:%d/%s: %s skip", pgconfig.User, pgconfig.Host, pgconfig.Port, pgconfig.Database, err)
						return
					}
				} else {
					msg = fmt.Sprintf("service [%s] available through: %s@%s:%d/%s", k, pgconfig.User, pgconfig.Host, pgconfig.Port, pgconfig.Database)
					db.Close()
				}
			}

			// Create 'Service' struct with service-related properties and add it to service repo.
			s := Service{
				ServiceID:    k,
				ConnSettings: cs,
				Collector:    nil,
			}
			if config.ConstLabels != nil && (*config.ConstLabels)[k] != nil {
				s.ConstLabels = (*config.ConstLabels)[k]
			}

			// Use entry key as ServiceID unique identifier.
			repo.addService(s)
			log.Infof("registered new service [%s]", s.ServiceID)
			log.Debugln(msg)
		}()
	}
	wg.Wait()
}

// setupServices attaches metrics exporters to the services in the repo.
func (repo *Repository) setupServices(config Config) error {
	log.Debug("config: setting up services")

	for _, id := range repo.GetServiceIDs() {
		var service = repo.getService(id)
		if service.Collector == nil {
			factories := collector.Factories{}
			collectorConfig := collector.Config{
				NoTrackMode:     config.NoTrackMode,
				ServiceType:     service.ConnSettings.ServiceType,
				ConnString:      service.ConnSettings.Conninfo,
				Settings:        config.CollectorsSettings,
				DatabasesRE:     config.DatabasesRE,
				CollectTopTable: config.CollectTopTable,
				CollectTopIndex: config.CollectTopIndex,
				CollectTopQuery: config.CollectTopQuery,
			}
			if config.ConstLabels != nil && (*config.ConstLabels)[id] != nil {
				collectorConfig.ConstLabels = (*config.ConstLabels)[id]
			}

			switch service.ConnSettings.ServiceType {
			case model.ServiceTypeSystem:
				factories.RegisterSystemCollectors(config.DisabledCollectors)
			case model.ServiceTypePostgresql:
				factories.RegisterPostgresCollectors(config.DisabledCollectors)
			case model.ServiceTypePgbouncer:
				factories.RegisterPgbouncerCollectors(config.DisabledCollectors)
			case model.ServiceTypePatroni:
				factories.RegisterPatroniCollectors(config.DisabledCollectors)
				collectorConfig.BaseURL = service.ConnSettings.BaseURL
			default:
				continue
			}

			mc, err := collector.NewPgscvCollector(service.ServiceID, factories, collectorConfig)
			if err != nil {
				return err
			}
			service.Collector = mc

			// Register collector.
			prometheus.MustRegister(service.Collector)

			// Put updated service into repo.
			repo.addService(service)
			registry := prometheus.NewRegistry()
			registry.MustRegister(service.Collector)
			repo.addRegistry(service.ServiceID, registry)

			log.Debugf("service configured [%s]", id)
		}
	}

	return nil
}

// attemptRequest tries to make a real HTTP request using passed URL string.
func attemptRequest(baseurl string) error {
	url := baseurl + "/health"
	log.Debugln("making test http request: ", url)

	var client = http.NewClient(http.ClientConfig{Timeout: time.Second})

	if strings.HasPrefix(url, "https://") {
		client.EnableTLSInsecure()
	}

	resp, err := client.Get(url) // #nosec G107
	if err != nil {
		return err
	}

	if (resp.StatusCode != http.StatusOK) && (resp.StatusCode != 503) {
		return fmt.Errorf("bad response: %s", resp.Status)
	}

	return nil
}<|MERGE_RESOLUTION|>--- conflicted
+++ resolved
@@ -153,7 +153,7 @@
 }
 
 func (repo *Repository) serviceExists(serviceID string) bool {
-	for _, id := range repo.getServiceIDs() {
+	for _, id := range repo.GetServiceIDs() {
 		if id == serviceID {
 			return true
 		}
@@ -182,7 +182,6 @@
 	// Check all passed connection settings and try to connect using them. Create a 'Service' instance
 	// in the repo.
 	for k, cs := range config.ConnsSettings {
-<<<<<<< HEAD
 		go func() {
 			defer wg.Done()
 			var msg string
@@ -193,7 +192,6 @@
 					log.Warnf("%s: %s, skip", cs.BaseURL, err)
 					return
 				}
-
 				msg = fmt.Sprintf("service [%s] available through: %s", k, cs.BaseURL)
 			} else {
 				// each ConnSetting struct is used for
@@ -207,26 +205,6 @@
 				if config.ConnTimeout > 0 {
 					pgconfig.ConnectTimeout = time.Duration(config.ConnTimeout) * time.Second
 				}
-=======
-		var msg string
-
-		if cs.ServiceType == model.ServiceTypePatroni {
-			err := attemptRequest(cs.BaseURL)
-			if err != nil {
-				log.Warnf("%s: %s, skip", cs.BaseURL, err)
-				continue
-			}
-			msg = fmt.Sprintf("service [%s] available through: %s", k, cs.BaseURL)
-		} else {
-			// each ConnSetting struct is used for
-			//   1) doing connection;
-			//   2) getting connection properties to define service-specific parameters.
-			pgconfig, err := pgx.ParseConfig(cs.Conninfo)
-			if err != nil {
-				log.Warnf("%s: %s, skip", cs.Conninfo, err)
-				continue
-			}
->>>>>>> ba9fea6c
 
 				// Check connection using created *ConnConfig, go next if connection failed.
 				db, err := store.NewWithConfig(pgconfig)
