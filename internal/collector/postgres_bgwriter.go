// Package collector is a pgSCV collectors
package collector

import (
	"context"
	"strconv"
	"sync"

	"github.com/cherts/pgscv/internal/log"
	"github.com/cherts/pgscv/internal/model"
	"github.com/prometheus/client_golang/prometheus"
)

const (
	postgresBgwriterQuery16 = "SELECT " +
		"checkpoints_timed, checkpoints_req, checkpoint_write_time, checkpoint_sync_time, " +
		"buffers_checkpoint, buffers_clean, maxwritten_clean, " +
		"buffers_backend, buffers_backend_fsync, buffers_alloc, " +
		"COALESCE(EXTRACT(EPOCH FROM AGE(now(), stats_reset)), 0) as bgwr_stats_age_seconds " +
		"FROM pg_stat_bgwriter"

	postgresBgwriterQuery17 = "WITH ckpt AS (" +
		"SELECT num_timed AS checkpoints_timed, num_requested AS checkpoints_req, restartpoints_timed, restartpoints_req, " +
		"restartpoints_done, write_time AS checkpoint_write_time, sync_time AS checkpoint_sync_time, buffers_written AS buffers_checkpoint, " +
		"COALESCE(EXTRACT(EPOCH FROM AGE(now(), stats_reset)), 0) as ckpt_stats_age_seconds FROM pg_stat_checkpointer), " +
		"bgwr AS (" +
		"SELECT buffers_clean, maxwritten_clean, buffers_alloc, " +
		"COALESCE(EXTRACT(EPOCH FROM age(now(), stats_reset)), 0) as bgwr_stats_age_seconds FROM pg_stat_bgwriter), " +
		"stat_io AS (" +
		"SELECT SUM(writes) AS buffers_backend, SUM(fsyncs) AS buffers_backend_fsync FROM pg_stat_io WHERE backend_type='background writer') " +
		"SELECT ckpt.*, bgwr.*, stat_io.* FROM ckpt, bgwr, stat_io"

	postgresBgwriterQueryLatest = "WITH ckpt AS (" +
		"SELECT num_timed AS checkpoints_timed, num_requested AS checkpoints_req, num_done AS checkpoints_done, " +
		"restartpoints_timed, restartpoints_req, restartpoints_done, write_time AS checkpoint_write_time, " +
		"sync_time AS checkpoint_sync_time, buffers_written AS buffers_checkpoint, slru_written AS buffers_slru, " +
		"COALESCE(EXTRACT(EPOCH FROM AGE(now(), stats_reset)), 0) as ckpt_stats_age_seconds FROM pg_stat_checkpointer), " +
		"bgwr AS (" +
		"SELECT buffers_clean, maxwritten_clean, buffers_alloc, " +
		"COALESCE(EXTRACT(EPOCH FROM age(now(), stats_reset)), 0) as bgwr_stats_age_seconds FROM pg_stat_bgwriter), " +
		"stat_io AS (" +
		"SELECT SUM(writes) AS buffers_backend, SUM(fsyncs) AS buffers_backend_fsync FROM pg_stat_io WHERE backend_type='background writer') " +
		"SELECT ckpt.*, bgwr.*, stat_io.* FROM ckpt, bgwr, stat_io"
)

type postgresBgwriterCollector struct {
	descs map[string]typedDesc
}

// NewPostgresBgwriterCollector returns a new Collector exposing postgres bgwriter and checkpointer stats.
// For details see https://www.postgresql.org/docs/current/monitoring-stats.html#PG-STAT-BGWRITER-VIEW
func NewPostgresBgwriterCollector(constLabels labels, settings model.CollectorSettings) (Collector, error) {
	return &postgresBgwriterCollector{
		descs: map[string]typedDesc{
			"checkpoints": newBuiltinTypedDesc(
				descOpts{"postgres", "checkpoints", "total", "Total number of checkpoints that have been performed of each type.", 0},
				prometheus.CounterValue,
				[]string{"checkpoint"}, constLabels,
				settings.Filters,
			),
			"checkpoints_all": newBuiltinTypedDesc(
				descOpts{"postgres", "checkpoints", "all_total", "Total number of checkpoints that have been performed.", 0},
				prometheus.CounterValue,
				nil, constLabels,
				settings.Filters,
			),
			"checkpoint_time": newBuiltinTypedDesc(
				descOpts{"postgres", "checkpoints", "seconds_total", "Total amount of time that has been spent processing data during checkpoint in each stage, in seconds.", .001},
				prometheus.CounterValue,
				[]string{"stage"}, constLabels,
				settings.Filters,
			),
			"checkpoint_time_all": newBuiltinTypedDesc(
				descOpts{"postgres", "checkpoints", "seconds_all_total", "Total amount of time that has been spent processing data during checkpoint, in seconds.", .001},
				prometheus.CounterValue,
				nil, constLabels,
				settings.Filters,
			),
			"written_bytes": newBuiltinTypedDesc(
				descOpts{"postgres", "written", "bytes_total", "Total number of bytes written by each subsystem, in bytes.", 0},
				prometheus.CounterValue,
				[]string{"process"}, constLabels,
				settings.Filters,
			),
			"maxwritten_clean": newBuiltinTypedDesc(
				descOpts{"postgres", "bgwriter", "maxwritten_clean_total", "Total number of times the background writer stopped a cleaning scan because it had written too many buffers.", 0},
				prometheus.CounterValue,
				nil, constLabels,
				settings.Filters,
			),
			"buffers_backend_fsync": newBuiltinTypedDesc(
				descOpts{"postgres", "backends", "fsync_total", "Total number of times a backends had to execute its own fsync() call.", 0},
				prometheus.CounterValue,
				nil, constLabels,
				settings.Filters,
			),
			"alloc_bytes": newBuiltinTypedDesc(
				descOpts{"postgres", "backends", "allocated_bytes_total", "Total number of bytes allocated by backends.", 0},
				prometheus.CounterValue,
				nil, constLabels,
				settings.Filters,
			),
			"bgwr_stats_age_seconds": newBuiltinTypedDesc(
				descOpts{"postgres", "bgwriter", "stats_age_seconds_total", "The age of the background writer activity statistics, in seconds.", 0},
				prometheus.CounterValue,
				nil, constLabels,
				settings.Filters,
			),
			"ckpt_stats_age_seconds": newBuiltinTypedDesc(
				descOpts{"postgres", "checkpoints", "stats_age_seconds_total", "The age of the checkpointer activity statistics, in seconds (since v17).", 0},
				prometheus.CounterValue,
				nil, constLabels,
				settings.Filters,
			),
			"checkpoint_restartpointstimed": newBuiltinTypedDesc(
				descOpts{"postgres", "checkpoints", "restartpoints_timed", "Number of scheduled restartpoints due to timeout or after a failed attempt to perform it (since v17).", 0},
				prometheus.CounterValue,
				nil, constLabels,
				settings.Filters,
			),
			"checkpoint_restartpointsreq": newBuiltinTypedDesc(
				descOpts{"postgres", "checkpoints", "restartpoints_req", "Number of requested restartpoints (since v17).", 0},
				prometheus.CounterValue,
				nil, constLabels,
				settings.Filters,
			),
			"checkpoint_restartpointsdone": newBuiltinTypedDesc(
				descOpts{"postgres", "checkpoints", "restartpoints_done", "Number of restartpoints that have been performed (since v17).", 0},
				prometheus.CounterValue,
				nil, constLabels,
				settings.Filters,
			),
		},
	}, nil
}

// Update method collects statistics, parse it and produces metrics that are sent to Prometheus.
func (c *postgresBgwriterCollector) Update(ctx context.Context, config Config, ch chan<- prometheus.Metric) error {
	wg := &sync.WaitGroup{}
	defer wg.Wait()
	var err error

<<<<<<< HEAD
	query := selectBgwriterQuery(config.serverVersionNum)
	cacheKey, res := getFromCache(config.CacheConfig, config.ConnString, collectorPostgresBgWriter, query)
	if res == nil {
		res, err = config.DB.Query(ctx, query)
		if err != nil {
			return err
		}
		saveToCache(collectorPostgresBgWriter, wg, config.CacheConfig, cacheKey, res)
=======
	res, err := conn.Query(selectBgwriterQuery(config.pgVersion.Numeric))
	if err != nil {
		return err
>>>>>>> 2e853017
	}

	stats := parsePostgresBgwriterStats(res)
	blockSize := float64(config.blockSize)

	for name, desc := range c.descs {
		switch name {
		case "checkpoints":
			ch <- desc.newConstMetric(stats.ckptTimed, "timed")
			ch <- desc.newConstMetric(stats.ckptReq, "req")
			if config.pgVersion.Numeric >= PostgresV18 {
				ch <- desc.newConstMetric(stats.ckptDone, "done")
			}
		case "checkpoints_all":
			ch <- desc.newConstMetric(stats.ckptTimed + stats.ckptReq)
		case "checkpoint_time":
			ch <- desc.newConstMetric(stats.ckptWriteTime, "write")
			ch <- desc.newConstMetric(stats.ckptSyncTime, "sync")
		case "checkpoint_time_all":
			ch <- desc.newConstMetric(stats.ckptWriteTime + stats.ckptSyncTime)
		case "maxwritten_clean":
			ch <- desc.newConstMetric(stats.bgwrMaxWritten)
		case "written_bytes":
			ch <- desc.newConstMetric(stats.ckptBuffers*blockSize, "checkpointer")
			ch <- desc.newConstMetric(stats.bgwrBuffers*blockSize, "bgwriter")
			ch <- desc.newConstMetric(stats.backendBuffers*blockSize, "backend")
			if config.pgVersion.Numeric >= PostgresV18 {
				ch <- desc.newConstMetric(stats.slruBuffers*blockSize, "slru")
			}
		case "buffers_backend_fsync":
			ch <- desc.newConstMetric(stats.backendFsync)
		case "alloc_bytes":
			ch <- desc.newConstMetric(stats.backendAllocated * blockSize)
		case "bgwr_stats_age_seconds":
			ch <- desc.newConstMetric(stats.bgwrStatsAgeSeconds)
		case "ckpt_stats_age_seconds":
			ch <- desc.newConstMetric(stats.ckptStatsAgeSeconds)
		case "checkpoint_restartpointstimed":
			ch <- desc.newConstMetric(stats.ckptRestartpointsTimed)
		case "checkpoint_restartpointsreq":
			ch <- desc.newConstMetric(stats.ckptRestartpointsReq)
		case "checkpoint_restartpointsdone":
			ch <- desc.newConstMetric(stats.ckptRestartpointsDone)
		default:
			log.Debugf("unknown desc name: %s, skip", name)
			continue
		}
	}

	return nil
}

// postgresBgwriterStat describes stats related to Postgres background writes.
type postgresBgwriterStat struct {
	ckptTimed              float64
	ckptReq                float64
	ckptDone               float64
	ckptWriteTime          float64
	ckptSyncTime           float64
	ckptBuffers            float64
	ckptRestartpointsTimed float64
	ckptRestartpointsReq   float64
	ckptRestartpointsDone  float64
	ckptStatsAgeSeconds    float64
	bgwrBuffers            float64
	bgwrMaxWritten         float64
	backendBuffers         float64
	slruBuffers            float64
	backendFsync           float64
	backendAllocated       float64
	bgwrStatsAgeSeconds    float64
}

// parsePostgresBgwriterStats parses PGResult and returns struct with data values
func parsePostgresBgwriterStats(r *model.PGResult) postgresBgwriterStat {
	log.Debug("parse postgres bgwriter/checkpointer stats")

	var stats postgresBgwriterStat

	for _, row := range r.Rows {
		for i, colname := range r.Colnames {
			// Skip empty (NULL) values.
			if !row[i].Valid {
				continue
			}

			// Get data value and convert it to float64 used by Prometheus.
			v, err := strconv.ParseFloat(row[i].String, 64)
			if err != nil {
				log.Errorf("invalid input, parse '%s' failed: %s; skip", row[i].String, err)
				continue
			}

			// Update stats struct
			switch string(colname.Name) {
			case "checkpoints_timed":
				stats.ckptTimed = v
			case "checkpoints_req":
				stats.ckptReq = v
			case "checkpoints_done":
				stats.ckptDone = v
			case "checkpoint_write_time":
				stats.ckptWriteTime = v
			case "checkpoint_sync_time":
				stats.ckptSyncTime = v
			case "buffers_checkpoint":
				stats.ckptBuffers = v
			case "buffers_clean":
				stats.bgwrBuffers = v
			case "maxwritten_clean":
				stats.bgwrMaxWritten = v
			case "buffers_backend":
				stats.backendBuffers = v
			case "buffers_slru":
				stats.slruBuffers = v
			case "buffers_backend_fsync":
				stats.backendFsync = v
			case "buffers_alloc":
				stats.backendAllocated = v
			case "bgwr_stats_age_seconds":
				stats.bgwrStatsAgeSeconds = v
			case "ckpt_stats_age_seconds":
				stats.ckptStatsAgeSeconds = v
			case "restartpoints_timed":
				stats.ckptRestartpointsTimed = v
			case "restartpoints_req":
				stats.ckptRestartpointsReq = v
			case "restartpoints_done":
				stats.ckptRestartpointsDone = v
			default:
				continue
			}
		}
	}

	return stats
}

// selectBgwriterQuery returns suitable bgwriter/checkpointer query depending on passed version.
func selectBgwriterQuery(version int) string {
	switch {
	case version < PostgresV17:
		return postgresBgwriterQuery16
	case version < PostgresV18:
		return postgresBgwriterQuery17
	default:
		return postgresBgwriterQueryLatest
	}
}<|MERGE_RESOLUTION|>--- conflicted
+++ resolved
@@ -140,8 +140,7 @@
 	defer wg.Wait()
 	var err error
 
-<<<<<<< HEAD
-	query := selectBgwriterQuery(config.serverVersionNum)
+	query := selectBgwriterQuery(config.pgVersion.Numeric)
 	cacheKey, res := getFromCache(config.CacheConfig, config.ConnString, collectorPostgresBgWriter, query)
 	if res == nil {
 		res, err = config.DB.Query(ctx, query)
@@ -149,11 +148,6 @@
 			return err
 		}
 		saveToCache(collectorPostgresBgWriter, wg, config.CacheConfig, cacheKey, res)
-=======
-	res, err := conn.Query(selectBgwriterQuery(config.pgVersion.Numeric))
-	if err != nil {
-		return err
->>>>>>> 2e853017
 	}
 
 	stats := parsePostgresBgwriterStats(res)
