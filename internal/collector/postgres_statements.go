--- conflicted
+++ resolved
@@ -325,29 +325,9 @@
 		return nil
 	}
 
-<<<<<<< HEAD
 	var err error
 	conn := config.DB
-=======
-	// pg_stat_statements could be installed in any database. The database with
-	// installed pg_stat_statements is discovered during initial config and stored
-	// in configuration. Create the new connection config using default connection
-	// string, but replace database with installed pg_stat_statements.
-
-	pgconfig, err := pgx.ParseConfig(config.ConnString)
-	if err != nil {
-		return err
-	}
-
-	pgconfig.Database = config.pgStatStatementsDatabase
-
-	conn, err := store.NewWithConfig(pgconfig)
-	if err != nil {
-		return err
-	}
-	defer conn.Close()
-
->>>>>>> f6d34bff
+
 	var res *model.PGResult
 	var cacheKey string
 	wg := &sync.WaitGroup{}
