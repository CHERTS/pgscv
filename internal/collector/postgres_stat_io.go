--- conflicted
+++ resolved
@@ -158,32 +158,21 @@
 }
 
 // Update method collects statistics, parse it and produces metrics that are sent to Prometheus.
-<<<<<<< HEAD
 func (c *postgresStatIOCollector) Update(ctx context.Context, config Config, ch chan<- prometheus.Metric) error {
-	if config.serverVersionNum < PostgresV16 {
-=======
-func (c *postgresStatIOCollector) Update(config Config, ch chan<- prometheus.Metric) error {
 	if config.pgVersion.Numeric < PostgresV16 {
->>>>>>> 2e853017
 		log.Debugln("[postgres stat_io collector]: pg_stat_io view are not available, required Postgres 16 or newer")
 		return nil
 	}
 
 	conn := config.DB
-	query := selectStatIOQuery(config.serverVersionNum)
+	query := selectStatIOQuery(config.pgVersion.Numeric)
 	wg := &sync.WaitGroup{}
 	defer wg.Wait()
 	var err error
 
-<<<<<<< HEAD
 	cacheKey, res := getFromCache(config.CacheConfig, config.ConnString, collectorPostgresStatIO, query)
 	if res == nil {
 		res, err = conn.Query(ctx, query)
-=======
-	// Collecting pg_stat_io since Postgres 16.
-	if config.pgVersion.Numeric >= PostgresV16 {
-		res, err := conn.Query(selectStatIOQuery(config.pgVersion.Numeric))
->>>>>>> 2e853017
 		if err != nil {
 			log.Warnf("get pg_stat_io failed: %s; skip", err)
 			return err
