--- conflicted
+++ resolved
@@ -44,14 +44,13 @@
 }
 
 // Update method collects statistics, parse it and produces metrics that are sent to Prometheus.
-<<<<<<< HEAD
 func (c *postgresReplicationSlotCollector) Update(ctx context.Context, config Config, ch chan<- prometheus.Metric) error {
 	conn := config.DB
 	wg := &sync.WaitGroup{}
 	defer wg.Wait()
 	var err error
 
-	query := selectReplicationSlotQuery(config.serverVersionNum)
+	query := selectReplicationSlotQuery(config.pgVersion.Numeric)
 	cacheKey, res := getFromCache(config.CacheConfig, config.ConnString, collectorPostgresReplicationSlots, query)
 	if res == nil {
 		res, err = conn.Query(ctx, query)
@@ -59,18 +58,6 @@
 			return err
 		}
 		saveToCache(collectorPostgresReplicationSlots, wg, config.CacheConfig, cacheKey, res)
-=======
-func (c *postgresReplicationSlotCollector) Update(config Config, ch chan<- prometheus.Metric) error {
-	conn, err := store.New(config.ConnString, config.ConnTimeout)
-	if err != nil {
-		return err
-	}
-	defer conn.Close()
-
-	res, err := conn.Query(selectReplicationSlotQuery(config.pgVersion.Numeric))
-	if err != nil {
-		return err
->>>>>>> 2e853017
 	}
 
 	// parse pg_replication_slots stats
